package: github.com/ligato/bgp-agent
import:

  - package: github.com/ghodss/yaml
    version: v1.0.0

   # idxmap dependencies
  - package: github.com/ligato/cn-infra
    version: d80416b19b308869c3395163e4783f63bbc96f2b
    subpackages:
    - idxmap
    - logging/logrus

  # Gobgp dependencies
  - package: github.com/osrg/gobgp
    version: 2bad24a07764ff413b9222581c282ab12a16fdf1

  # Gobgp dependencies
  - package: github.com/armon/go-radix
    version: 1fca145dffbcaa8fe914309b1ec0cfc67500fe61

    # Gobgp dependencies
  - package: github.com/eapache/channels
    version: 47238d5aae8c0fefd518ef2bee46290909cf8263

    # Gobgp dependencies
  - package: github.com/influxdata/influxdb/client/v2
    version: 2cac46ebbc24c40a712e77d305c3338cabf45a6a

    # Gobgp dependencies
  - package: github.com/satori/go.uuid
    version: v1.1.0

    # Gobgp dependencies
  - package: github.com/spf13/viper
    version: 25b30aa063fc18e48662b86996252eabdcf2f0c7

    # Gobgp dependencies
  - package: github.com/vishvananda/netlink
    version: f5a6f697a596c788d474984a38a0ac4ba0719e93

    # Gobgp dependencies
  - package: gopkg.in/tomb.v2

    # Gobgp dependencies
  - package: golang.org/x/net
    subpackages:
    - context

<<<<<<< HEAD
  - package: github.com/stretchr/testify/assert
    version: master
    subpackages:
    - assert
=======
    # test dependency
  - package: github.com/onsi/gomega
    version: 334b8f472b3af5d541c5642701c1e29e2126f486

  - package: github.com/ghodss/yaml
    version: v1.0.0
>>>>>>> 36cb7f24
<|MERGE_RESOLUTION|>--- conflicted
+++ resolved
@@ -47,16 +47,6 @@
     subpackages:
     - context
 
-<<<<<<< HEAD
-  - package: github.com/stretchr/testify/assert
-    version: master
-    subpackages:
-    - assert
-=======
     # test dependency
   - package: github.com/onsi/gomega
-    version: 334b8f472b3af5d541c5642701c1e29e2126f486
-
-  - package: github.com/ghodss/yaml
-    version: v1.0.0
->>>>>>> 36cb7f24
+    version: 334b8f472b3af5d541c5642701c1e29e2126f486